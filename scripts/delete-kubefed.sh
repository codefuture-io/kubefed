#!/usr/bin/env bash

# Copyright 2018 The Kubernetes Authors.
#
# Licensed under the Apache License, Version 2.0 (the "License");
# you may not use this file except in compliance with the License.
# You may obtain a copy of the License at
#
#     http://www.apache.org/licenses/LICENSE-2.0
#
# Unless required by applicable law or agreed to in writing, software
# distributed under the License is distributed on an "AS IS" BASIS,
# WITHOUT WARRANTIES OR CONDITIONS OF ANY KIND, either express or implied.
# See the License for the specific language governing permissions and
# limitations under the License.

# This script unjoins any clusters passed as arguments and removes the
# kubefed control plane from the current kubectl context.

set -o errexit
set -o nounset
set -o pipefail

source "$(dirname "${BASH_SOURCE}")/util.sh"

function delete-helm-deployment() {
  # Clean kubefed resources
  echo "Delete FederatedTypeConfigs"
  ${KCD} -n "${NS}" FederatedTypeConfig --all
  # if [[ ! "${NAMESPACED}" || "${DELETE_CLUSTER_RESOURCE}" ]]; then
  #   ${KCD} crd $(kubectl get crd | grep -E 'kubefed.io' | awk '{print $1}')
  # fi

  if [[ "${NAMESPACED}" ]]; then
    helm -n ${NS} uninstall kubefed-${NS}
  else
    helm -n ${NS} uninstall kubefed
  fi
}

KCD="kubectl --ignore-not-found=true delete"
NS="${KUBEFED_NAMESPACE:-kube-federation-system}"
NAMESPACED="${NAMESPACED:-}"
DELETE_CLUSTER_RESOURCE="${DELETE_CLUSTER_RESOURCE:-}"

IMAGE_NAME=`kubectl get deploy -n ${NS} -oyaml | grep "image:" | awk '{print $2}'`
LATEST_IMAGE_NAME=quay.io/kubernetes-multicluster/kubefed:latest
if [[ "${IMAGE_NAME}" == "$LATEST_IMAGE_NAME" ]]; then
  USE_LATEST=y
else
  USE_LATEST=
fi

KF_NS_ARG="--kubefed-namespace=${NS} "

# Unjoin clusters by removing objects added by kubefedctl.
HOST_CLUSTER="$(kubectl config current-context)"
JOINED_CLUSTERS="$(kubectl -n "${NS}" get kubefedclusters -o=jsonpath='{range .items[*]}{.metadata.name}{" "}{end}')"
for c in ${JOINED_CLUSTERS}; do
  ./bin/kubefedctl unjoin "${c}" --host-cluster-context "${HOST_CLUSTER}" --v=2 ${KF_NS_ARG}
done

# Deploy kubefed resources
delete-helm-deployment

${KCD} ns "${NS}" -v8 

echo "Helm uninstall finished"
exit 0
<<<<<<< HEAD

echo "Helm uninstall finished"
exit 0
=======
>>>>>>> b4239159

# Wait for the namespaces to be removed
function ns-deleted() {
  kubectl get ns "${1}" &> /dev/null
  [[ "$?" = "1" ]]
}
util::wait-for-condition "removal of namespace '${NS}'" "ns-deleted ${NS}" 120<|MERGE_RESOLUTION|>--- conflicted
+++ resolved
@@ -67,12 +67,6 @@
 
 echo "Helm uninstall finished"
 exit 0
-<<<<<<< HEAD
-
-echo "Helm uninstall finished"
-exit 0
-=======
->>>>>>> b4239159
 
 # Wait for the namespaces to be removed
 function ns-deleted() {
